// Gradle plugins
buildscript {
    repositories {
        jcenter()
        maven {
            name = 'forge'
            url = 'http://files.minecraftforge.net/maven'
        }
        maven {
            name = 'sponge'
            url = 'http://repo.spongepowered.org/maven'
        }
    }

    dependencies {
        classpath 'net.minecraftforge.gradle:ForgeGradle:2.1-SNAPSHOT'
        classpath('nl.javadude.gradle.plugins:license-gradle-plugin:0.11.0') {
            exclude module: 'guava'
        }
        classpath 'com.github.jengelman.gradle.plugins:shadow:1.2.3'
<<<<<<< HEAD
        classpath 'org.spongepowered:spongegradle:0.4-SNAPSHOT'
=======
        classpath 'org.spongepowered:spongegradle:0.5.1'
>>>>>>> d5a3f42a
        classpath 'org.spongepowered:mixingradle:0.3-SNAPSHOT'
    }
}

apply plugin: 'net.minecraftforge.gradle.tweaker-server'

// Apply shared implementation Gradle config
apply from: project(':SpongeCommon').file('gradle/implementation.gradle')

minecraft {
    version = '1.9'
    tweakClass = 'org.spongepowered.server.launch.VanillaServerTweaker'
}
ats += 'vanilla_at.cfg'

version = "$minecraft.version-$apiSuffix-$buildNumber"

configurations {
    // While we could set this to 'runtime', Eclipse doesn't support runtime dependencies
    // properly so this was always going before 'compile' in Eclipse
    shadow
}

configurations.compile {
    exclude module: 'asm'
    exclude module: 'asm-commons'
}

dependencies {
    compile 'org.ow2.asm:asm-debug-all:5.1'
    compile 'net.sf.jopt-simple:jopt-simple:4.9'
    compile 'jline:jline:2.13'

    shadow 'org.ow2.asm:asm-all:5.1'
}

// Set main class and classpath for Minecraft server and Launchwrapper
jar {
    manifest {
        attributes(
                'Main-Class': 'org.spongepowered.server.launch.VersionCheckingMain',
                'Class-Path': 'minecraft_server.1.9.jar libraries/net/minecraft/launchwrapper/1.12/launchwrapper-1.12.jar'
        )
    }
}

ext.anonInnerClassSrg = file('anon_inner_classes.srg')
configure([mixin, common.mixin]) {
    extraSrgFile 'searge', anonInnerClassSrg
}

shadowJar {
    // Include production log4j2.xml
    exclude 'log4j2.xml'
    rename 'log4j2_prod.xml', 'log4j2.xml'

    configurations += [project.configurations.shadow]

    from plugins.getPlugin('net.minecraftforge.gradle.tweaker-server').delayedFile(net.minecraftforge.gradle.common.Constants.MCP_DATA_SRG)
    rename 'joined.srg', 'mappings.srg'

    dependencies {
        include dependency('net.sf.trove4j:trove4j')

        include dependency('net.sf.jopt-simple:jopt-simple')
        include dependency('org.ow2.asm:asm-all')

        include dependency('com.typesafe:config')

        include dependency('jline:jline')
    }
}

task('genAnonInnerClassMappings', type: GenerateAnonInnerClassMappings) {
    dependsOn 'setupDecompWorkspace'
    outFile = anonInnerClassSrg
}

afterEvaluate {
    genAnonInnerClassMappings {
        deobfJar = decompileMc.inJar
        recompJar = recompileMc.outJar
    }
}<|MERGE_RESOLUTION|>--- conflicted
+++ resolved
@@ -18,11 +18,7 @@
             exclude module: 'guava'
         }
         classpath 'com.github.jengelman.gradle.plugins:shadow:1.2.3'
-<<<<<<< HEAD
-        classpath 'org.spongepowered:spongegradle:0.4-SNAPSHOT'
-=======
         classpath 'org.spongepowered:spongegradle:0.5.1'
->>>>>>> d5a3f42a
         classpath 'org.spongepowered:mixingradle:0.3-SNAPSHOT'
     }
 }
