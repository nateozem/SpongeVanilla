--- conflicted
+++ resolved
@@ -18,10 +18,6 @@
         "server.MixinMinecraftServer",
         "server.dedicated.MixinConsoleHandler",
         "server.dedicated.MixinDedicatedServer",
-<<<<<<< HEAD
-        "server.management.MixinPlayerInteractionManager",
-=======
->>>>>>> 48c07e6e
         "tileentity.MixinTileEntity",
         "world.MixinExplosion",
         "world.MixinWorld",
