{
<<<<<<< HEAD
    "required": true,
    "minVersion": "0.5.1",
=======
    "minVersion": "0.5.7",
>>>>>>> f2215e47
    "package": "org.spongepowered.server.mixin.entityactivation",
    "plugin": "org.spongepowered.common.mixin.plugin.entityactivation.EntityActivationRangePlugin",
    "refmap": "mixins.vanilla.refmap.json",
    "target": "@env(DEFAULT)",
    "compatibilityLevel": "JAVA_8",
    "mixins": [
        "MixinWorld_Activation"
    ],
    "injectors": {
        "defaultRequire": 1
    }
}<|MERGE_RESOLUTION|>--- conflicted
+++ resolved
@@ -1,10 +1,5 @@
 {
-<<<<<<< HEAD
-    "required": true,
-    "minVersion": "0.5.1",
-=======
     "minVersion": "0.5.7",
->>>>>>> f2215e47
     "package": "org.spongepowered.server.mixin.entityactivation",
     "plugin": "org.spongepowered.common.mixin.plugin.entityactivation.EntityActivationRangePlugin",
     "refmap": "mixins.vanilla.refmap.json",
