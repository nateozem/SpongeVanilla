--- conflicted
+++ resolved
@@ -28,21 +28,15 @@
 import com.google.inject.Injector;
 import org.slf4j.Logger;
 import org.slf4j.LoggerFactory;
-<<<<<<< HEAD
-=======
 import org.spongepowered.api.Sponge;
 import org.spongepowered.api.asset.Asset;
->>>>>>> 32cc5b4d
 import org.spongepowered.common.SpongeImpl;
 import org.spongepowered.common.guice.SpongePluginGuiceModule;
 import org.spongepowered.common.plugin.AbstractPluginContainer;
 import org.spongepowered.common.plugin.PluginContainerExtension;
 
 import java.nio.file.Path;
-<<<<<<< HEAD
-=======
 import java.nio.file.Paths;
->>>>>>> 32cc5b4d
 import java.util.List;
 import java.util.Optional;
 
@@ -57,10 +51,7 @@
     private final Optional<String> version;
     private final Optional<String> description;
     private final Optional<String> url;
-<<<<<<< HEAD
-=======
     private final Optional<Path> assets;
->>>>>>> 32cc5b4d
     private final ImmutableList<String> authors;
 
     private final Optional<Path> source;
@@ -72,11 +63,7 @@
 
     VanillaPluginContainer(String id, Class<?> pluginClass,
             @Nullable String name, @Nullable String version, @Nullable String description, @Nullable String url, List<String> authors,
-<<<<<<< HEAD
-            Optional<Path> source) {
-=======
             @Nullable String assets, Optional<Path> source) {
->>>>>>> 32cc5b4d
         this.id = id;
         this.unqualifiedId = getUnqualifiedId(id);
 
@@ -84,10 +71,7 @@
         this.version = Optional.ofNullable(version);
         this.description = Optional.ofNullable(description);
         this.url = Optional.ofNullable(url);
-<<<<<<< HEAD
-=======
         this.assets = assets != null ? Optional.of(Paths.get(assets)) : Optional.empty();
->>>>>>> 32cc5b4d
         this.authors = ImmutableList.copyOf(authors);
         this.source = source;
         this.logger = LoggerFactory.getLogger(this.id);
@@ -127,8 +111,6 @@
     }
 
     @Override
-<<<<<<< HEAD
-=======
     public Optional<Path> getAssetDirectory() {
         return this.assets;
     }
@@ -141,7 +123,6 @@
     }
 
     @Override
->>>>>>> 32cc5b4d
     public List<String> getAuthors() {
         return this.authors;
     }
