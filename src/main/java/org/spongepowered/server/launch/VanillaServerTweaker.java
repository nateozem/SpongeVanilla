--- conflicted
+++ resolved
@@ -151,20 +151,13 @@
         loader.registerTransformer("org.spongepowered.server.launch.transformer.at.AccessTransformer");
 
         VanillaLaunch.getLogger().debug("Initializing Mixin environment...");
-<<<<<<< HEAD
-        MixinEnvironment env = SpongeLaunch.setupMixinEnvironment()
-                .addConfiguration("mixins.vanilla.core.json")
-                .addConfiguration("mixins.vanilla.entityactivation.json")
-                .addConfiguration("mixins.vanilla.chunkio.json")
-                .setSide(SERVER);
-=======
         SpongeLaunch.setupMixinEnvironment();
 
-        Mixins.addConfiguration("mixins.vanilla.json");
+        Mixins.addConfiguration("mixins.vanilla.core.json");
         Mixins.addConfiguration("mixins.vanilla.entityactivation.json");
+        Mixins.addConfiguration("mixins.vanilla.chunkio.json");
 
         MixinEnvironment.getDefaultEnvironment().setSide(SERVER);
->>>>>>> f2215e47
 
         // Add our remapper to Mixin's remapper chain
         IRemapper remapper = VanillaLaunch.getRemapper();
